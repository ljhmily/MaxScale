--- conflicted
+++ resolved
@@ -87,10 +87,7 @@
     }
 
     execute_query(test.repl->nodes[0], "DROP TABLE test.t1;RESET MASTER");
-<<<<<<< HEAD
-=======
     test.stop_timeout();
->>>>>>> 9285283a
     test.repl->fix_replication();
 
     return test.global_result;
