--- conflicted
+++ resolved
@@ -908,21 +908,31 @@
     return qc_get_trx_type_mask_using(stmt, qc_trx_parse_using);
 }
 
-<<<<<<< HEAD
 void qc_set_server_version(uint64_t version)
-=======
+{
+    QC_TRACE();
+    ss_dassert(classifier);
+
+    classifier->qc_set_server_version(version);
+}
+
+uint64_t qc_get_server_version()
+{
+    QC_TRACE();
+    ss_dassert(classifier);
+
+    uint64_t version;
+
+    classifier->qc_get_server_version(&version);
+
+    return version;
+}
+
 qc_sql_mode_t qc_get_sql_mode()
->>>>>>> 7f1a9491
-{
-    QC_TRACE();
-    ss_dassert(classifier);
-
-<<<<<<< HEAD
-    classifier->qc_set_server_version(version);
-}
-
-uint64_t qc_get_server_version()
-=======
+{
+    QC_TRACE();
+    ss_dassert(classifier);
+
     qc_sql_mode_t sql_mode;
 
     ss_debug(int32_t rv =) classifier->qc_get_sql_mode(&sql_mode);
@@ -932,19 +942,10 @@
 }
 
 void qc_set_sql_mode(qc_sql_mode_t sql_mode)
->>>>>>> 7f1a9491
-{
-    QC_TRACE();
-    ss_dassert(classifier);
-
-<<<<<<< HEAD
-    uint64_t version;
-
-    classifier->qc_get_server_version(&version);
-
-    return version;
-=======
+{
+    QC_TRACE();
+    ss_dassert(classifier);
+
     ss_debug(int32_t rv =) classifier->qc_set_sql_mode(sql_mode);
     ss_dassert(rv == QC_RESULT_OK);
->>>>>>> 7f1a9491
 }